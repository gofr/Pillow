--- conflicted
+++ resolved
@@ -5,11 +5,7 @@
 
 Pillow is the friendly PIL fork. It is
 
-<<<<<<< HEAD
-    Copyright © 2012-2016 by Alex Clark and contributors
-=======
     Copyright © 2010-2017 by Alex Clark and contributors
->>>>>>> 7726296a
 
 Like PIL, Pillow is licensed under the open source PIL
 Software License:
