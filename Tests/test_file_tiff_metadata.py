import io
import struct

import pytest

from PIL import Image, TiffImagePlugin, TiffTags
from PIL.TiffImagePlugin import IFDRational

from .helper import assert_deep_equal, hopper

TAG_IDS = {info.name: info.value for info in TiffTags.TAGS_V2.values()}


def test_rt_metadata(tmp_path):
    """Test writing arbitrary metadata into the tiff image directory
    Use case is ImageJ private tags, one numeric, one arbitrary
    data.  https://github.com/python-pillow/Pillow/issues/291
    """

    img = hopper()

    # Behaviour change: re #1416
    # Pre ifd rewrite, ImageJMetaData was being written as a string(2),
    # Post ifd rewrite, it's defined as arbitrary bytes(7). It should
    # roundtrip with the actual bytes, rather than stripped text
    # of the premerge tests.
    #
    # For text items, we still have to decode('ascii','replace') because
    # the tiff file format can't take 8 bit bytes in that field.

    basetextdata = "This is some arbitrary metadata for a text field"
    bindata = basetextdata.encode("ascii") + b" \xff"
    textdata = basetextdata + " " + chr(255)
    reloaded_textdata = basetextdata + " ?"
    floatdata = 12.345
    doubledata = 67.89
    info = TiffImagePlugin.ImageFileDirectory()

    ImageJMetaData = TAG_IDS["ImageJMetaData"]
    ImageJMetaDataByteCounts = TAG_IDS["ImageJMetaDataByteCounts"]
    ImageDescription = TAG_IDS["ImageDescription"]

    info[ImageJMetaDataByteCounts] = len(bindata)
    info[ImageJMetaData] = bindata
    info[TAG_IDS["RollAngle"]] = floatdata
    info.tagtype[TAG_IDS["RollAngle"]] = 11
    info[TAG_IDS["YawAngle"]] = doubledata
    info.tagtype[TAG_IDS["YawAngle"]] = 12

    info[ImageDescription] = textdata

    f = str(tmp_path / "temp.tif")

    img.save(f, tiffinfo=info)

    with Image.open(f) as loaded:

        assert loaded.tag[ImageJMetaDataByteCounts] == (len(bindata),)
        assert loaded.tag_v2[ImageJMetaDataByteCounts] == (len(bindata),)

        assert loaded.tag[ImageJMetaData] == bindata
        assert loaded.tag_v2[ImageJMetaData] == bindata

        assert loaded.tag[ImageDescription] == (reloaded_textdata,)
        assert loaded.tag_v2[ImageDescription] == reloaded_textdata

        loaded_float = loaded.tag[TAG_IDS["RollAngle"]][0]
        assert round(abs(loaded_float - floatdata), 5) == 0
        loaded_double = loaded.tag[TAG_IDS["YawAngle"]][0]
        assert round(abs(loaded_double - doubledata), 7) == 0

    # check with 2 element ImageJMetaDataByteCounts, issue #2006

    info[ImageJMetaDataByteCounts] = (8, len(bindata) - 8)
    img.save(f, tiffinfo=info)
    with Image.open(f) as loaded:

        assert loaded.tag[ImageJMetaDataByteCounts] == (8, len(bindata) - 8)
        assert loaded.tag_v2[ImageJMetaDataByteCounts] == (8, len(bindata) - 8)


def test_read_metadata():
    with Image.open("Tests/images/hopper_g4.tif") as img:

        assert {
            "YResolution": IFDRational(4294967295, 113653537),
            "PlanarConfiguration": 1,
            "BitsPerSample": (1,),
            "ImageLength": 128,
            "Compression": 4,
            "FillOrder": 1,
            "RowsPerStrip": 128,
            "ResolutionUnit": 3,
            "PhotometricInterpretation": 0,
            "PageNumber": (0, 1),
            "XResolution": IFDRational(4294967295, 113653537),
            "ImageWidth": 128,
            "Orientation": 1,
            "StripByteCounts": (1968,),
            "SamplesPerPixel": 1,
            "StripOffsets": (8,),
        } == img.tag_v2.named()

        assert {
            "YResolution": ((4294967295, 113653537),),
            "PlanarConfiguration": (1,),
            "BitsPerSample": (1,),
            "ImageLength": (128,),
            "Compression": (4,),
            "FillOrder": (1,),
            "RowsPerStrip": (128,),
            "ResolutionUnit": (3,),
            "PhotometricInterpretation": (0,),
            "PageNumber": (0, 1),
            "XResolution": ((4294967295, 113653537),),
            "ImageWidth": (128,),
            "Orientation": (1,),
            "StripByteCounts": (1968,),
            "SamplesPerPixel": (1,),
            "StripOffsets": (8,),
        } == img.tag.named()


def test_write_metadata(tmp_path):
    """ Test metadata writing through the python code """
    with Image.open("Tests/images/hopper.tif") as img:
        f = str(tmp_path / "temp.tiff")
        img.save(f, tiffinfo=img.tag)

        original = img.tag_v2.named()

    with Image.open(f) as loaded:
        reloaded = loaded.tag_v2.named()

    ignored = ["StripByteCounts", "RowsPerStrip", "PageNumber", "StripOffsets"]

    for tag, value in reloaded.items():
        if tag in ignored:
            continue
        if isinstance(original[tag], tuple) and isinstance(
            original[tag][0], IFDRational
        ):
            # Need to compare element by element in the tuple,
            # not comparing tuples of object references
            assert_deep_equal(
                original[tag],
                value,
                f"{tag} didn't roundtrip, {original[tag]}, {value}",
            )
        else:
            assert (
                original[tag] == value
            ), f"{tag} didn't roundtrip, {original[tag]}, {value}"

    for tag, value in original.items():
        if tag not in ignored:
            assert value == reloaded[tag], f"{tag} didn't roundtrip"


def test_change_stripbytecounts_tag_type(tmp_path):
    out = str(tmp_path / "temp.tiff")
    with Image.open("Tests/images/hopper.tif") as im:
        info = im.tag_v2

        # Resize the image so that STRIPBYTECOUNTS will be larger than a SHORT
        im = im.resize((500, 500))

        # STRIPBYTECOUNTS can be a SHORT or a LONG
        info.tagtype[TiffImagePlugin.STRIPBYTECOUNTS] = TiffTags.SHORT

        im.save(out, tiffinfo=info)

    with Image.open(out) as reloaded:
        assert reloaded.tag_v2.tagtype[TiffImagePlugin.STRIPBYTECOUNTS] == TiffTags.LONG


def test_no_duplicate_50741_tag():
    assert TAG_IDS["MakerNoteSafety"] == 50741
    assert TAG_IDS["BestQualityScale"] == 50780


def test_iptc(tmp_path):
    out = str(tmp_path / "temp.tiff")
    with Image.open("Tests/images/hopper.Lab.tif") as im:
        im.save(out)


def test_undefined_zero(tmp_path):
    # Check that the tag has not been changed since this test was created
    tag = TiffTags.TAGS_V2[45059]
    assert tag.type == TiffTags.UNDEFINED
    assert tag.length == 0

    info = TiffImagePlugin.ImageFileDirectory(b"II*\x00\x08\x00\x00\x00")
    info[45059] = b"test"

    # Assert that the tag value does not change by setting it to itself
    original = info[45059]
    info[45059] = info[45059]
    assert info[45059] == original


def test_empty_metadata():
    f = io.BytesIO(b"II*\x00\x08\x00\x00\x00")
    head = f.read(8)
    info = TiffImagePlugin.ImageFileDirectory(head)
    # Should not raise struct.error.
    pytest.warns(UserWarning, info.load, f)


def test_iccprofile(tmp_path):
    # https://github.com/python-pillow/Pillow/issues/1462
    out = str(tmp_path / "temp.tiff")
    with Image.open("Tests/images/hopper.iccprofile.tif") as im:
        im.save(out)

    with Image.open(out) as reloaded:
        assert not isinstance(im.info["icc_profile"], tuple)
        assert im.info["icc_profile"] == reloaded.info["icc_profile"]


def test_iccprofile_binary():
    # https://github.com/python-pillow/Pillow/issues/1526
    # We should be able to load this,
    # but probably won't be able to save it.

    with Image.open("Tests/images/hopper.iccprofile_binary.tif") as im:
        assert im.tag_v2.tagtype[34675] == 1
        assert im.info["icc_profile"]


def test_iccprofile_save_png(tmp_path):
    with Image.open("Tests/images/hopper.iccprofile.tif") as im:
        outfile = str(tmp_path / "temp.png")
        im.save(outfile)


def test_iccprofile_binary_save_png(tmp_path):
    with Image.open("Tests/images/hopper.iccprofile_binary.tif") as im:
        outfile = str(tmp_path / "temp.png")
        im.save(outfile)


def test_exif_div_zero(tmp_path):
    im = hopper()
    info = TiffImagePlugin.ImageFileDirectory_v2()
    info[41988] = TiffImagePlugin.IFDRational(0, 0)

    out = str(tmp_path / "temp.tiff")
    im.save(out, tiffinfo=info, compression="raw")

    with Image.open(out) as reloaded:
        assert 0 == reloaded.tag_v2[41988].numerator
        assert 0 == reloaded.tag_v2[41988].denominator


def test_ifd_unsigned_rational(tmp_path):
    im = hopper()
    info = TiffImagePlugin.ImageFileDirectory_v2()

    max_long = 2 ** 32 - 1

    # 4 bytes unsigned long
    numerator = max_long

    info[41493] = TiffImagePlugin.IFDRational(numerator, 1)

    out = str(tmp_path / "temp.tiff")
    im.save(out, tiffinfo=info, compression="raw")

    with Image.open(out) as reloaded:
        assert max_long == reloaded.tag_v2[41493].numerator
        assert 1 == reloaded.tag_v2[41493].denominator

    # out of bounds of 4 byte unsigned long
    numerator = max_long + 1

    info[41493] = TiffImagePlugin.IFDRational(numerator, 1)

    out = str(tmp_path / "temp.tiff")
    im.save(out, tiffinfo=info, compression="raw")

    with Image.open(out) as reloaded:
        assert max_long == reloaded.tag_v2[41493].numerator
        assert 1 == reloaded.tag_v2[41493].denominator


def test_ifd_signed_rational(tmp_path):
    im = hopper()
    info = TiffImagePlugin.ImageFileDirectory_v2()

    # pair of 4 byte signed longs
    numerator = 2 ** 31 - 1
    denominator = -(2 ** 31)

    info[37380] = TiffImagePlugin.IFDRational(numerator, denominator)

    out = str(tmp_path / "temp.tiff")
    im.save(out, tiffinfo=info, compression="raw")

    with Image.open(out) as reloaded:
        assert numerator == reloaded.tag_v2[37380].numerator
        assert denominator == reloaded.tag_v2[37380].denominator

    numerator = -(2 ** 31)
    denominator = 2 ** 31 - 1

    info[37380] = TiffImagePlugin.IFDRational(numerator, denominator)

    out = str(tmp_path / "temp.tiff")
    im.save(out, tiffinfo=info, compression="raw")

    with Image.open(out) as reloaded:
        assert numerator == reloaded.tag_v2[37380].numerator
        assert denominator == reloaded.tag_v2[37380].denominator

    # out of bounds of 4 byte signed long
    numerator = -(2 ** 31) - 1
    denominator = 1

    info[37380] = TiffImagePlugin.IFDRational(numerator, denominator)

    out = str(tmp_path / "temp.tiff")
    im.save(out, tiffinfo=info, compression="raw")

    with Image.open(out) as reloaded:
        assert 2 ** 31 - 1 == reloaded.tag_v2[37380].numerator
        assert -1 == reloaded.tag_v2[37380].denominator


def test_ifd_signed_long(tmp_path):
    im = hopper()
    info = TiffImagePlugin.ImageFileDirectory_v2()

    info[37000] = -60000

    out = str(tmp_path / "temp.tiff")
    im.save(out, tiffinfo=info, compression="raw")

    with Image.open(out) as reloaded:
        assert reloaded.tag_v2[37000] == -60000


def test_empty_values():
    data = io.BytesIO(
        b"II*\x00\x08\x00\x00\x00\x03\x00\x1a\x01\x05\x00\x00\x00\x00\x00"
        b"\x00\x00\x00\x00\x1b\x01\x05\x00\x00\x00\x00\x00\x00\x00\x00\x00"
        b"\x98\x82\x02\x00\x07\x00\x00\x002\x00\x00\x00\x00\x00\x00\x00a "
        b"text\x00\x00"
    )
    head = data.read(8)
    info = TiffImagePlugin.ImageFileDirectory_v2(head)
    info.load(data)
    # Should not raise ValueError.
    info = dict(info)
    assert 33432 in info


def test_PhotoshopInfo(tmp_path):
    with Image.open("Tests/images/issue_2278.tif") as im:
        assert len(im.tag_v2[34377]) == 70
        assert isinstance(im.tag_v2[34377], bytes)
        out = str(tmp_path / "temp.tiff")
        im.save(out)
    with Image.open(out) as reloaded:
        assert len(reloaded.tag_v2[34377]) == 70
        assert isinstance(reloaded.tag_v2[34377], bytes)


def test_too_many_entries():
    ifd = TiffImagePlugin.ImageFileDirectory_v2()

    #    277: ("SamplesPerPixel", SHORT, 1),
    ifd._tagdata[277] = struct.pack("hh", 4, 4)
    ifd.tagtype[277] = TiffTags.SHORT

    # Should not raise ValueError.
    pytest.warns(UserWarning, lambda: ifd[277])


<<<<<<< HEAD
def test_tag_group_data():
    base_ifd = TiffImagePlugin.ImageFileDirectory_v2()
    interop_ifd = TiffImagePlugin.ImageFileDirectory_v2(group=40965)
    for ifd in (base_ifd, interop_ifd):
        ifd[2] = "test"
        ifd[256] = 10

    assert base_ifd.tagtype[256] == 4
    assert interop_ifd.tagtype[256] != base_ifd.tagtype[256]

    assert interop_ifd.tagtype[2] == 7
    assert base_ifd.tagtype[2] != interop_ifd.tagtype[256]
=======
def test_empty_subifd(tmp_path):
    out = str(tmp_path / "temp.jpg")

    im = hopper()
    exif = im.getexif()
    exif[TiffImagePlugin.EXIFIFD] = {}
    im.save(out, exif=exif)

    with Image.open(out) as reloaded:
        exif = reloaded.getexif()
        assert exif.get_ifd(TiffImagePlugin.EXIFIFD) == {}
>>>>>>> 52856bce
<|MERGE_RESOLUTION|>--- conflicted
+++ resolved
@@ -378,7 +378,6 @@
     pytest.warns(UserWarning, lambda: ifd[277])
 
 
-<<<<<<< HEAD
 def test_tag_group_data():
     base_ifd = TiffImagePlugin.ImageFileDirectory_v2()
     interop_ifd = TiffImagePlugin.ImageFileDirectory_v2(group=40965)
@@ -391,7 +390,8 @@
 
     assert interop_ifd.tagtype[2] == 7
     assert base_ifd.tagtype[2] != interop_ifd.tagtype[256]
-=======
+
+
 def test_empty_subifd(tmp_path):
     out = str(tmp_path / "temp.jpg")
 
@@ -402,5 +402,4 @@
 
     with Image.open(out) as reloaded:
         exif = reloaded.getexif()
-        assert exif.get_ifd(TiffImagePlugin.EXIFIFD) == {}
->>>>>>> 52856bce
+        assert exif.get_ifd(TiffImagePlugin.EXIFIFD) == {}