--- conflicted
+++ resolved
@@ -581,21 +581,12 @@
 
     def test_overrun(self):
         for file in ["fli_overrun.bin", "sgi_overrun.bin", "pcx_overrun.bin"]:
-<<<<<<< HEAD
-            im = Image.open(os.path.join("Tests/images", file))
-            try:
-                im.load()
-                self.assertFail()
-            except OSError as e:
-                self.assertEqual(str(e), "buffer overrun when reading image file")
-=======
             with Image.open(os.path.join("Tests/images", file)) as im:
                 try:
                     im.load()
                     self.assertFail()
-                except IOError as e:
+                except OSError as e:
                     self.assertEqual(str(e), "buffer overrun when reading image file")
->>>>>>> fcb17cf4
 
 
 class MockEncoder:
