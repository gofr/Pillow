# -*- coding: utf-8 -*-
from .helper import unittest, PillowTestCase

from PIL import Image, ImageDraw, ImageFont, features
from io import BytesIO
import os
import sys
import copy
import re
import shutil
import distutils.version

FONT_PATH = "Tests/fonts/FreeMono.ttf"
FONT_SIZE = 20

TEST_TEXT = "hey you\nyou are awesome\nthis looks awkward"

HAS_FREETYPE = features.check("freetype2")
HAS_RAQM = features.check("raqm")


class SimplePatcher(object):
    def __init__(self, parent_obj, attr_name, value):
        self._parent_obj = parent_obj
        self._attr_name = attr_name
        self._saved = None
        self._is_saved = False
        self._value = value

    def __enter__(self):
        # Patch the attr on the object
        if hasattr(self._parent_obj, self._attr_name):
            self._saved = getattr(self._parent_obj, self._attr_name)
            setattr(self._parent_obj, self._attr_name, self._value)
            self._is_saved = True
        else:
            setattr(self._parent_obj, self._attr_name, self._value)
            self._is_saved = False

    def __exit__(self, type, value, traceback):
        # Restore the original value
        if self._is_saved:
            setattr(self._parent_obj, self._attr_name, self._saved)
        else:
            delattr(self._parent_obj, self._attr_name)


@unittest.skipUnless(HAS_FREETYPE, "ImageFont not available")
class TestImageFont(PillowTestCase):
    LAYOUT_ENGINE = ImageFont.LAYOUT_BASIC

    # Freetype has different metrics depending on the version.
    # (and, other things, but first things first)
    METRICS = {
        (">=2.3", "<2.4"): {"multiline": 30, "textsize": 12, "getters": (13, 16)},
        (">=2.7",): {"multiline": 6.2, "textsize": 2.5, "getters": (12, 16)},
        "Default": {"multiline": 0.5, "textsize": 0.5, "getters": (12, 16)},
    }

    def setUp(self):
        freetype = distutils.version.StrictVersion(ImageFont.core.freetype2_version)

        self.metrics = self.METRICS["Default"]
        for conditions, metrics in self.METRICS.items():
            if not isinstance(conditions, tuple):
                continue

            for condition in conditions:
                version = re.sub("[<=>]", "", condition)
                if (condition.startswith(">=") and freetype >= version) or (
                    condition.startswith("<") and freetype < version
                ):
                    # Condition was met
                    continue

                # Condition failed
                break
            else:
                # All conditions were met
                self.metrics = metrics

    def get_font(self):
        return ImageFont.truetype(
            FONT_PATH, FONT_SIZE, layout_engine=self.LAYOUT_ENGINE
        )

    def test_sanity(self):
        self.assertRegex(ImageFont.core.freetype2_version, r"\d+\.\d+\.\d+$")

    def test_font_properties(self):
        ttf = self.get_font()
        self.assertEqual(ttf.path, FONT_PATH)
        self.assertEqual(ttf.size, FONT_SIZE)

        ttf_copy = ttf.font_variant()
        self.assertEqual(ttf_copy.path, FONT_PATH)
        self.assertEqual(ttf_copy.size, FONT_SIZE)

        ttf_copy = ttf.font_variant(size=FONT_SIZE + 1)
        self.assertEqual(ttf_copy.size, FONT_SIZE + 1)

        second_font_path = "Tests/fonts/DejaVuSans.ttf"
        ttf_copy = ttf.font_variant(font=second_font_path)
        self.assertEqual(ttf_copy.path, second_font_path)

    def test_font_with_name(self):
        self.get_font()
        self._render(FONT_PATH)

    def _font_as_bytes(self):
        with open(FONT_PATH, "rb") as f:
            font_bytes = BytesIO(f.read())
        return font_bytes

    def test_font_with_filelike(self):
        ImageFont.truetype(
            self._font_as_bytes(), FONT_SIZE, layout_engine=self.LAYOUT_ENGINE
        )
        self._render(self._font_as_bytes())
        # Usage note:  making two fonts from the same buffer fails.
        # shared_bytes = self._font_as_bytes()
        # self._render(shared_bytes)
        # self.assertRaises(Exception, _render, shared_bytes)

    def test_font_with_open_file(self):
        with open(FONT_PATH, "rb") as f:
            self._render(f)

    def test_non_unicode_path(self):
        try:
            tempfile = self.tempfile("temp_" + chr(128) + ".ttf")
        except UnicodeEncodeError:
            self.skipTest("Unicode path could not be created")
        shutil.copy(FONT_PATH, tempfile)

        ImageFont.truetype(tempfile, FONT_SIZE)

    def test_unavailable_layout_engine(self):
        have_raqm = ImageFont.core.HAVE_RAQM
        ImageFont.core.HAVE_RAQM = False

        try:
            ttf = ImageFont.truetype(
                FONT_PATH, FONT_SIZE, layout_engine=ImageFont.LAYOUT_RAQM
            )
        finally:
            ImageFont.core.HAVE_RAQM = have_raqm

        self.assertEqual(ttf.layout_engine, ImageFont.LAYOUT_BASIC)

    def _render(self, font):
        txt = "Hello World!"
        ttf = ImageFont.truetype(font, FONT_SIZE, layout_engine=self.LAYOUT_ENGINE)
        ttf.getsize(txt)

        img = Image.new("RGB", (256, 64), "white")
        d = ImageDraw.Draw(img)
        d.text((10, 10), txt, font=ttf, fill="black")

        return img

    def test_render_equal(self):
        img_path = self._render(FONT_PATH)
        with open(FONT_PATH, "rb") as f:
            font_filelike = BytesIO(f.read())
        img_filelike = self._render(font_filelike)

        self.assert_image_equal(img_path, img_filelike)

    def test_textsize_equal(self):
        im = Image.new(mode="RGB", size=(300, 100))
        draw = ImageDraw.Draw(im)
        ttf = self.get_font()

        txt = "Hello World!"
        size = draw.textsize(txt, ttf)
        draw.text((10, 10), txt, font=ttf)
        draw.rectangle((10, 10, 10 + size[0], 10 + size[1]))

        target = "Tests/images/rectangle_surrounding_text.png"
        target_img = Image.open(target)

        # Epsilon ~.5 fails with FreeType 2.7
        self.assert_image_similar(im, target_img, self.metrics["textsize"])

    def test_render_multiline(self):
        im = Image.new(mode="RGB", size=(300, 100))
        draw = ImageDraw.Draw(im)
        ttf = self.get_font()
        line_spacing = draw.textsize("A", font=ttf)[1] + 4
        lines = TEST_TEXT.split("\n")
        y = 0
        for line in lines:
            draw.text((0, y), line, font=ttf)
            y += line_spacing

        target = "Tests/images/multiline_text.png"
        target_img = Image.open(target)

        # some versions of freetype have different horizontal spacing.
        # setting a tight epsilon, I'm showing the original test failure
        # at epsilon = ~38.
        self.assert_image_similar(im, target_img, self.metrics["multiline"])

    def test_render_multiline_text(self):
        ttf = self.get_font()

        # Test that text() correctly connects to multiline_text()
        # and that align defaults to left
        im = Image.new(mode="RGB", size=(300, 100))
        draw = ImageDraw.Draw(im)
        draw.text((0, 0), TEST_TEXT, font=ttf)

        target = "Tests/images/multiline_text.png"
        target_img = Image.open(target)

        # Epsilon ~.5 fails with FreeType 2.7
        self.assert_image_similar(im, target_img, self.metrics["multiline"])

        # Test that text() can pass on additional arguments
        # to multiline_text()
        draw.text(
            (0, 0), TEST_TEXT, fill=None, font=ttf, anchor=None, spacing=4, align="left"
        )
        draw.text((0, 0), TEST_TEXT, None, ttf, None, 4, "left")

        # Test align center and right
        for align, ext in {"center": "_center", "right": "_right"}.items():
            im = Image.new(mode="RGB", size=(300, 100))
            draw = ImageDraw.Draw(im)
            draw.multiline_text((0, 0), TEST_TEXT, font=ttf, align=align)

            target = "Tests/images/multiline_text" + ext + ".png"
            target_img = Image.open(target)

            # Epsilon ~.5 fails with FreeType 2.7
            self.assert_image_similar(im, target_img, self.metrics["multiline"])

    def test_unknown_align(self):
        im = Image.new(mode="RGB", size=(300, 100))
        draw = ImageDraw.Draw(im)
        ttf = self.get_font()

        # Act/Assert
        self.assertRaises(
            ValueError,
            draw.multiline_text,
            (0, 0),
            TEST_TEXT,
            font=ttf,
            align="unknown",
        )

    def test_draw_align(self):
        im = Image.new("RGB", (300, 100), "white")
        draw = ImageDraw.Draw(im)
        ttf = self.get_font()
        line = "some text"
        draw.text((100, 40), line, (0, 0, 0), font=ttf, align="left")

    def test_multiline_size(self):
        ttf = self.get_font()
        im = Image.new(mode="RGB", size=(300, 100))
        draw = ImageDraw.Draw(im)

        # Test that textsize() correctly connects to multiline_textsize()
        self.assertEqual(
            draw.textsize(TEST_TEXT, font=ttf),
            draw.multiline_textsize(TEST_TEXT, font=ttf),
        )

        # Test that multiline_textsize corresponds to ImageFont.textsize()
        # for single line text
        self.assertEqual(ttf.getsize("A"), draw.multiline_textsize("A", font=ttf))

        # Test that textsize() can pass on additional arguments
        # to multiline_textsize()
        draw.textsize(TEST_TEXT, font=ttf, spacing=4)
        draw.textsize(TEST_TEXT, ttf, 4)

    def test_multiline_width(self):
        ttf = self.get_font()
        im = Image.new(mode="RGB", size=(300, 100))
        draw = ImageDraw.Draw(im)

        self.assertEqual(
            draw.textsize("longest line", font=ttf)[0],
            draw.multiline_textsize("longest line\nline", font=ttf)[0],
        )

    def test_multiline_spacing(self):
        ttf = self.get_font()

        im = Image.new(mode="RGB", size=(300, 100))
        draw = ImageDraw.Draw(im)
        draw.multiline_text((0, 0), TEST_TEXT, font=ttf, spacing=10)

        target = "Tests/images/multiline_text_spacing.png"
        target_img = Image.open(target)

        # Epsilon ~.5 fails with FreeType 2.7
        self.assert_image_similar(im, target_img, self.metrics["multiline"])

    def test_rotated_transposed_font(self):
        img_grey = Image.new("L", (100, 100))
        draw = ImageDraw.Draw(img_grey)
        word = "testing"
        font = self.get_font()

        orientation = Image.ROTATE_90
        transposed_font = ImageFont.TransposedFont(font, orientation=orientation)

        # Original font
        draw.font = font
        box_size_a = draw.textsize(word)

        # Rotated font
        draw.font = transposed_font
        box_size_b = draw.textsize(word)

        # Check (w,h) of box a is (h,w) of box b
        self.assertEqual(box_size_a[0], box_size_b[1])
        self.assertEqual(box_size_a[1], box_size_b[0])

    def test_unrotated_transposed_font(self):
        img_grey = Image.new("L", (100, 100))
        draw = ImageDraw.Draw(img_grey)
        word = "testing"
        font = self.get_font()

        orientation = None
        transposed_font = ImageFont.TransposedFont(font, orientation=orientation)

        # Original font
        draw.font = font
        box_size_a = draw.textsize(word)

        # Rotated font
        draw.font = transposed_font
        box_size_b = draw.textsize(word)

        # Check boxes a and b are same size
        self.assertEqual(box_size_a, box_size_b)

    def test_rotated_transposed_font_get_mask(self):
        # Arrange
        text = "mask this"
        font = self.get_font()
        orientation = Image.ROTATE_90
        transposed_font = ImageFont.TransposedFont(font, orientation=orientation)

        # Act
        mask = transposed_font.getmask(text)

        # Assert
        self.assertEqual(mask.size, (13, 108))

    def test_unrotated_transposed_font_get_mask(self):
        # Arrange
        text = "mask this"
        font = self.get_font()
        orientation = None
        transposed_font = ImageFont.TransposedFont(font, orientation=orientation)

        # Act
        mask = transposed_font.getmask(text)

        # Assert
        self.assertEqual(mask.size, (108, 13))

    def test_free_type_font_get_name(self):
        # Arrange
        font = self.get_font()

        # Act
        name = font.getname()

        # Assert
        self.assertEqual(("FreeMono", "Regular"), name)

    def test_free_type_font_get_metrics(self):
        # Arrange
        font = self.get_font()

        # Act
        ascent, descent = font.getmetrics()

        # Assert
        self.assertIsInstance(ascent, int)
        self.assertIsInstance(descent, int)
        self.assertEqual((ascent, descent), (16, 4))  # too exact check?

    def test_free_type_font_get_offset(self):
        # Arrange
        font = self.get_font()
        text = "offset this"

        # Act
        offset = font.getoffset(text)

        # Assert
        self.assertEqual(offset, (0, 3))

    def test_free_type_font_get_mask(self):
        # Arrange
        font = self.get_font()
        text = "mask this"

        # Act
        mask = font.getmask(text)

        # Assert
        self.assertEqual(mask.size, (108, 13))

    def test_load_path_not_found(self):
        # Arrange
        filename = "somefilenamethatdoesntexist.ttf"

        # Act/Assert
        self.assertRaises(IOError, ImageFont.load_path, filename)
        self.assertRaises(IOError, ImageFont.truetype, filename)

    def test_load_non_font_bytes(self):
        with open("Tests/images/hopper.jpg", "rb") as f:
            self.assertRaises(IOError, ImageFont.truetype, f)

    def test_default_font(self):
        # Arrange
        txt = 'This is a "better than nothing" default font.'
        im = Image.new(mode="RGB", size=(300, 100))
        draw = ImageDraw.Draw(im)

        target = "Tests/images/default_font.png"
        target_img = Image.open(target)

        # Act
        default_font = ImageFont.load_default()
        draw.text((10, 10), txt, font=default_font)

        # Assert
        self.assert_image_equal(im, target_img)

    def test_getsize_empty(self):
        # issue #2614
        font = self.get_font()
        # should not crash.
        self.assertEqual((0, 0), font.getsize(""))

    def test_render_empty(self):
        # issue 2666
        font = self.get_font()
        im = Image.new(mode="RGB", size=(300, 100))
        target = im.copy()
        draw = ImageDraw.Draw(im)
        # should not crash here.
        draw.text((10, 10), "", font=font)
        self.assert_image_equal(im, target)

    def test_unicode_pilfont(self):
        # should not segfault, should return UnicodeDecodeError
        # issue #2826
        font = ImageFont.load_default()
        with self.assertRaises(UnicodeEncodeError):
            font.getsize(u"’")

<<<<<<< HEAD
    @unittest.skipIf(sys.version.startswith("2"), "requires Python 3.3+")
=======
    @unittest.skipIf(
        sys.platform.startswith("win32")
        and (sys.version.startswith("2") or hasattr(sys, "pypy_translation_info")),
        "requires CPython 3.x on Windows",
    )
>>>>>>> aaca6721
    def test_unicode_extended(self):
        # issue #3777
        text = u"A\u278A\U0001F12B"
        target = "Tests/images/unicode_extended.png"

        ttf = ImageFont.truetype(
            "Tests/fonts/NotoSansSymbols-Regular.ttf",
            FONT_SIZE,
            layout_engine=self.LAYOUT_ENGINE,
        )
        img = Image.new("RGB", (100, 60))
        d = ImageDraw.Draw(img)
        d.text((10, 10), text, font=ttf)

        self.assert_image_similar_tofile(img, target, self.metrics["multiline"])

    def _test_fake_loading_font(self, path_to_fake, fontname):
        # Make a copy of FreeTypeFont so we can patch the original
        free_type_font = copy.deepcopy(ImageFont.FreeTypeFont)
        with SimplePatcher(ImageFont, "_FreeTypeFont", free_type_font):

            def loadable_font(filepath, size, index, encoding, *args, **kwargs):
                if filepath == path_to_fake:
                    return ImageFont._FreeTypeFont(
                        FONT_PATH, size, index, encoding, *args, **kwargs
                    )
                return ImageFont._FreeTypeFont(
                    filepath, size, index, encoding, *args, **kwargs
                )

            with SimplePatcher(ImageFont, "FreeTypeFont", loadable_font):
                font = ImageFont.truetype(fontname)
                # Make sure it's loaded
                name = font.getname()
                self.assertEqual(("FreeMono", "Regular"), name)

    @unittest.skipIf(sys.platform.startswith("win32"), "requires Unix or macOS")
    def test_find_linux_font(self):
        # A lot of mocking here - this is more for hitting code and
        # catching syntax like errors
        font_directory = "/usr/local/share/fonts"
        with SimplePatcher(sys, "platform", "linux"):
            patched_env = copy.deepcopy(os.environ)
            patched_env["XDG_DATA_DIRS"] = "/usr/share/:/usr/local/share/"
            with SimplePatcher(os, "environ", patched_env):

                def fake_walker(path):
                    if path == font_directory:
                        return [
                            (
                                path,
                                [],
                                [
                                    "Arial.ttf",
                                    "Single.otf",
                                    "Duplicate.otf",
                                    "Duplicate.ttf",
                                ],
                            )
                        ]
                    return [(path, [], ["some_random_font.ttf"])]

                with SimplePatcher(os, "walk", fake_walker):
                    # Test that the font loads both with and without the
                    # extension
                    self._test_fake_loading_font(
                        font_directory + "/Arial.ttf", "Arial.ttf"
                    )
                    self._test_fake_loading_font(font_directory + "/Arial.ttf", "Arial")

                    # Test that non-ttf fonts can be found without the
                    # extension
                    self._test_fake_loading_font(
                        font_directory + "/Single.otf", "Single"
                    )

                    # Test that ttf fonts are preferred if the extension is
                    # not specified
                    self._test_fake_loading_font(
                        font_directory + "/Duplicate.ttf", "Duplicate"
                    )

    @unittest.skipIf(sys.platform.startswith("win32"), "requires Unix or macOS")
    def test_find_macos_font(self):
        # Like the linux test, more cover hitting code rather than testing
        # correctness.
        font_directory = "/System/Library/Fonts"
        with SimplePatcher(sys, "platform", "darwin"):

            def fake_walker(path):
                if path == font_directory:
                    return [
                        (
                            path,
                            [],
                            [
                                "Arial.ttf",
                                "Single.otf",
                                "Duplicate.otf",
                                "Duplicate.ttf",
                            ],
                        )
                    ]
                return [(path, [], ["some_random_font.ttf"])]

            with SimplePatcher(os, "walk", fake_walker):
                self._test_fake_loading_font(font_directory + "/Arial.ttf", "Arial.ttf")
                self._test_fake_loading_font(font_directory + "/Arial.ttf", "Arial")
                self._test_fake_loading_font(font_directory + "/Single.otf", "Single")
                self._test_fake_loading_font(
                    font_directory + "/Duplicate.ttf", "Duplicate"
                )

    def test_imagefont_getters(self):
        # Arrange
        t = self.get_font()

        # Act / Assert
        self.assertEqual(t.getmetrics(), (16, 4))
        self.assertEqual(t.font.ascent, 16)
        self.assertEqual(t.font.descent, 4)
        self.assertEqual(t.font.height, 20)
        self.assertEqual(t.font.x_ppem, 20)
        self.assertEqual(t.font.y_ppem, 20)
        self.assertEqual(t.font.glyphs, 4177)
        self.assertEqual(t.getsize("A"), (12, 16))
        self.assertEqual(t.getsize("AB"), (24, 16))
        self.assertEqual(t.getsize("M"), self.metrics["getters"])
        self.assertEqual(t.getsize("y"), (12, 20))
        self.assertEqual(t.getsize("a"), (12, 16))
        self.assertEqual(t.getsize_multiline("A"), (12, 16))
        self.assertEqual(t.getsize_multiline("AB"), (24, 16))
        self.assertEqual(t.getsize_multiline("a"), (12, 16))
        self.assertEqual(t.getsize_multiline("ABC\n"), (36, 36))
        self.assertEqual(t.getsize_multiline("ABC\nA"), (36, 36))
        self.assertEqual(t.getsize_multiline("ABC\nAaaa"), (48, 36))

    def test_complex_font_settings(self):
        # Arrange
        t = self.get_font()
        # Act / Assert
        if t.layout_engine == ImageFont.LAYOUT_BASIC:
            self.assertRaises(KeyError, t.getmask, "абвг", direction="rtl")
            self.assertRaises(KeyError, t.getmask, "абвг", features=["-kern"])
            self.assertRaises(KeyError, t.getmask, "абвг", language="sr")

    def test_variation_get(self):
        font = self.get_font()

        freetype = distutils.version.StrictVersion(ImageFont.core.freetype2_version)
        if freetype < "2.9.1":
            self.assertRaises(NotImplementedError, font.get_variation_names)
            self.assertRaises(NotImplementedError, font.get_variation_axes)
            return

        self.assertRaises(IOError, font.get_variation_names)
        self.assertRaises(IOError, font.get_variation_axes)

        font = ImageFont.truetype("Tests/fonts/AdobeVFPrototype.ttf")
        self.assertEqual(
            font.get_variation_names(),
            [
                b"ExtraLight",
                b"Light",
                b"Regular",
                b"Semibold",
                b"Bold",
                b"Black",
                b"Black Medium Contrast",
                b"Black High Contrast",
                b"Default",
            ],
        )
        self.assertEqual(
            font.get_variation_axes(),
            [
                {"name": b"Weight", "minimum": 200, "maximum": 900, "default": 389},
                {"name": b"Contrast", "minimum": 0, "maximum": 100, "default": 0},
            ],
        )

        font = ImageFont.truetype("Tests/fonts/TINY5x3GX.ttf")
        self.assertEqual(
            font.get_variation_names(),
            [
                b"20",
                b"40",
                b"60",
                b"80",
                b"100",
                b"120",
                b"140",
                b"160",
                b"180",
                b"200",
                b"220",
                b"240",
                b"260",
                b"280",
                b"300",
                b"Regular",
            ],
        )
        self.assertEqual(
            font.get_variation_axes(),
            [{"name": b"Size", "minimum": 0, "maximum": 300, "default": 0}],
        )

    def test_variation_set_by_name(self):
        font = self.get_font()

        freetype = distutils.version.StrictVersion(ImageFont.core.freetype2_version)
        if freetype < "2.9.1":
            self.assertRaises(NotImplementedError, font.set_variation_by_name, "Bold")
            return

        self.assertRaises(IOError, font.set_variation_by_name, "Bold")

        def _check_text(font, path, epsilon):
            im = Image.new("RGB", (100, 75), "white")
            d = ImageDraw.Draw(im)
            d.text((10, 10), "Text", font=font, fill="black")

            expected = Image.open(path)
            self.assert_image_similar(im, expected, epsilon)

        font = ImageFont.truetype("Tests/fonts/AdobeVFPrototype.ttf", 36)
        _check_text(font, "Tests/images/variation_adobe.png", 11)
        for name in ["Bold", b"Bold"]:
            font.set_variation_by_name(name)
        _check_text(font, "Tests/images/variation_adobe_name.png", 11)

        font = ImageFont.truetype("Tests/fonts/TINY5x3GX.ttf", 36)
        _check_text(font, "Tests/images/variation_tiny.png", 40)
        for name in ["200", b"200"]:
            font.set_variation_by_name(name)
        _check_text(font, "Tests/images/variation_tiny_name.png", 40)

    def test_variation_set_by_axes(self):
        font = self.get_font()

        freetype = distutils.version.StrictVersion(ImageFont.core.freetype2_version)
        if freetype < "2.9.1":
            self.assertRaises(NotImplementedError, font.set_variation_by_axes, [100])
            return

        self.assertRaises(IOError, font.set_variation_by_axes, [500, 50])

        def _check_text(font, path, epsilon):
            im = Image.new("RGB", (100, 75), "white")
            d = ImageDraw.Draw(im)
            d.text((10, 10), "Text", font=font, fill="black")

            expected = Image.open(path)
            self.assert_image_similar(im, expected, epsilon)

        font = ImageFont.truetype("Tests/fonts/AdobeVFPrototype.ttf", 36)
        font.set_variation_by_axes([500, 50])
        _check_text(font, "Tests/images/variation_adobe_axes.png", 5.1)

        font = ImageFont.truetype("Tests/fonts/TINY5x3GX.ttf", 36)
        font.set_variation_by_axes([100])
        _check_text(font, "Tests/images/variation_tiny_axes.png", 32.5)


@unittest.skipUnless(HAS_RAQM, "Raqm not Available")
class TestImageFont_RaqmLayout(TestImageFont):
    LAYOUT_ENGINE = ImageFont.LAYOUT_RAQM<|MERGE_RESOLUTION|>--- conflicted
+++ resolved
@@ -463,15 +463,10 @@
         with self.assertRaises(UnicodeEncodeError):
             font.getsize(u"’")
 
-<<<<<<< HEAD
-    @unittest.skipIf(sys.version.startswith("2"), "requires Python 3.3+")
-=======
     @unittest.skipIf(
-        sys.platform.startswith("win32")
-        and (sys.version.startswith("2") or hasattr(sys, "pypy_translation_info")),
-        "requires CPython 3.x on Windows",
+        sys.version.startswith("2") or hasattr(sys, "pypy_translation_info"),
+        "requires CPython 3.3+",
     )
->>>>>>> aaca6721
     def test_unicode_extended(self):
         # issue #3777
         text = u"A\u278A\U0001F12B"
