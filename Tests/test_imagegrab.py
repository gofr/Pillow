--- conflicted
+++ resolved
@@ -4,12 +4,7 @@
 
 import pytest
 from PIL import Image, ImageGrab
-
-<<<<<<< HEAD
-from .helper import assert_image, skip_unless_feature
-=======
-from .helper import assert_image, assert_image_equal_tofile
->>>>>>> 7b759e16
+from .helper import assert_image, assert_image_equal_tofile, skip_unless_feature
 
 
 class TestImageGrab:
