--- conflicted
+++ resolved
@@ -426,13 +426,9 @@
 
     im_frames = []
     frame_count = 0
-<<<<<<< HEAD
     background = None
     for imSequence in itertools.chain([im],
                                       im.encoderinfo.get("append_images", [])):
-=======
-    for imSequence in itertools.chain([im], im.encoderinfo.get("append_images", [])):
->>>>>>> af0d90a0
         for im_frame in ImageSequence.Iterator(imSequence):
             # a copy is required here since seek can still mutate the image
             im_frame = _normalize_mode(im_frame.copy())
@@ -451,26 +447,16 @@
             if im_frames:
                 # delta frame
                 previous = im_frames[-1]
-<<<<<<< HEAD
                 if disposal == 2:
                     base_image = background
                 else:
                     base_image = previous["im"]
 
-                if _get_palette_bytes(im_frame) == \
-                   _get_palette_bytes(base_image):
+                if _get_palette_bytes(im_frame) == _get_palette_bytes(base_frame):
                     delta = ImageChops.subtract_modulo(im_frame, base_image)
                 else:
                     delta = ImageChops.subtract_modulo(
-                        im_frame.convert('RGB'), base_image.convert('RGB'))
-=======
-                if _get_palette_bytes(im_frame) == _get_palette_bytes(previous["im"]):
-                    delta = ImageChops.subtract_modulo(im_frame, previous["im"])
-                else:
-                    delta = ImageChops.subtract_modulo(
-                        im_frame.convert("RGB"), previous["im"].convert("RGB")
-                    )
->>>>>>> af0d90a0
+                        im_frame.convert("RGB"), base_image.convert("RGB"))
                 bbox = delta.getbbox()
                 if not bbox:
                     # This frame is identical to the previous frame
@@ -479,29 +465,16 @@
                     continue
             else:
                 bbox = None
-<<<<<<< HEAD
                 background = Image.new("P", im_frame.size, 0)
-            im_frames.append({
-                'im': im_frame,
-                'bbox': bbox,
-                'encoderinfo': encoderinfo
-            })
+            im_frames.append({"im": im_frame, "bbox": bbox, "encoderinfo": encoderinfo})
 
     if len(im_frames) > 1:
         for frame_data in im_frames:
-            im_frame = frame_data['im']
+            im_frame = frame_data["im"]
             if("disposal" in frame_data["encoderinfo"]
                and frame_data["encoderinfo"]["disposal"] == 2):
                 frame_data['encoderinfo']['include_color_table'] = True
-            if not frame_data['bbox']:
-=======
-            im_frames.append({"im": im_frame, "bbox": bbox, "encoderinfo": encoderinfo})
-
-    if len(im_frames) > 1:
-        for frame_data in im_frames:
-            im_frame = frame_data["im"]
             if not frame_data["bbox"]:
->>>>>>> af0d90a0
                 # global header
                 for s in _get_global_header(im_frame, frame_data["encoderinfo"]):
                     fp.write(s)
